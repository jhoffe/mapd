--- conflicted
+++ resolved
@@ -96,9 +96,6 @@
 /proxies/
 /data-emnist
 /mapd_probes
-<<<<<<< HEAD
 /mapd_proxies
-=======
 
-*.pkl
->>>>>>> a9b3bd17
+*.pkl