import random
from typing import Dict, List, Optional, Tuple, Union, Any

import numpy as np
import torch
from torch.utils.data import Dataset, Subset
from torchvision.transforms import transforms

from mapd.proxies.proxy_calculator import ProxyCalculator

def _get(x: Any) -> Any:
    return x[1]

<<<<<<< HEAD

=======
>>>>>>> c514bf51
class ProbeSuiteDataset(Dataset):
    dataset: Dataset
    remaining_indices: list = []
    used_indices: list = []
    dataset_len: int
    label_count: int
    proxy_calculator: ProxyCalculator

    suites: Dict[int, Tuple[Tuple[torch.Tensor, int], int]] = {}
    index_to_suite: Dict[int, str] = {}

    only_probes: bool = False

    def __init__(
        self,
        dataset: Dataset,
        label_count: int,
        proxy_calculator: ProxyCalculator,
        num_probes: int = 500,
        corruption_module: Optional[Union[torch.nn.Module, transforms.Compose]] = None,
        only_probes: bool = False,
        add_train_suite: bool = False,
    ):
        self.dataset = dataset
        self.dataset_len = len(self.dataset)
        self.used_indices = []
        self.remaining_indices = list(range(self.dataset_len))
        self.label_count = label_count
        self.num_probes = num_probes

        self.corruption_module = corruption_module
        self.only_probes = only_probes

        self.proxy_calculator = proxy_calculator
        self.scores = proxy_calculator.calculate_proxy_scores()
        self.sorted_indices = list(
            dict(sorted(self.scores.items(), key=_get, reverse=True)).keys()
        )
        self.add_train_suite = add_train_suite

        assert len(self.scores) == self.dataset_len

        self.suites = {}
        self.index_to_suite = {}

    def generate(self):
        self.generate_atypical()
        self.generate_typical()
        self.generate_random_outputs()
        self.generate_random_inputs_outputs()
        if self.add_train_suite:
            self.generate_train()
        if self.corruption_module is not None:
            self.generate_corrupted()

        assert len(np.intersect1d(self.remaining_indices, self.used_indices)) == 0
        assert (
            len(np.unique(self.remaining_indices + self.used_indices))
            == self.dataset_len
        )
        assert (
            len(np.unique(self.remaining_indices)) + len(np.unique(self.used_indices))
            == self.dataset_len
        )

    def add_suite(
        self, name: str, suite: List[Tuple[torch.Tensor, int, int]]
    ) -> "ProbeSuiteDataset":
        for (sample, target), idx in suite:
            self.index_to_suite[idx] = name
            self.suites[idx] = ((sample, target), idx)

        return self

    def generate_train(self):
        subset = self.get_subset()
        self.add_suite("train", subset)

    def generate_typical(self):
        subset = self.get_subset(indices=self.sorted_indices[: self.num_probes])
        suite = [((x, y), idx) for (x, y), idx in subset]

        self.add_suite("typical", suite)

    def generate_atypical(self):
        subset = self.get_subset(
            indices=self.sorted_indices[-self.num_probes :]  # noqa: E203
        )  # noqa: E203
        atypical = [((x, y), idx) for (x, y), idx in subset]

        self.add_suite("atypical", atypical)

    def generate_random_outputs(self):
        subset = self.get_subset()
        suite = [
            (
                (x, random.choice([i for i in range(self.label_count) if i != y])),
                idx,
            )
            for (x, y), idx in subset
        ]

        self.add_suite("random_outputs", suite)

    def generate_random_inputs_outputs(self):
        subset = self.get_subset()

        suite = [
            ((torch.rand_like(x), torch.randint(0, self.label_count, (1,)).item()), idx)
            for (x, y), idx in subset
        ]

        self.add_suite("random_inputs_outputs", suite)

    def generate_corrupted(self):
        subset = self.get_subset()

        suite = [
            ((self.corruption_module(x), y), idx)
            for (x, y), idx in subset
        ]

        self.add_suite("corrupted", suite)

    def get_subset(
        self,
        indices: Optional[list[int]] = None,
    ) -> Subset:
        if indices is None:
            subset_indices = np.random.choice(
                self.remaining_indices, self.num_probes, replace=False
            ).tolist()
        else:
            subset_indices = indices

        self.used_indices.extend(subset_indices)
        self.remaining_indices = [
            idx for idx in self.remaining_indices if idx not in subset_indices
        ]

        return Subset(self.dataset, subset_indices)

    def __getitem__(self, index) -> Tuple[Tuple[torch.Tensor, int], int]:
        if self.only_probes:
            keys = list(self.suites.keys())

            return self.suites[keys[index]]

        if index in self.used_indices:
            return self.suites[index]

        sample, target = self.dataset[index]

        return (sample, target), index

    def __len__(self):
        if self.only_probes:
            return len(self.index_to_suite)

        return self.dataset_len<|MERGE_RESOLUTION|>--- conflicted
+++ resolved
@@ -11,10 +11,6 @@
 def _get(x: Any) -> Any:
     return x[1]
 
-<<<<<<< HEAD
-
-=======
->>>>>>> c514bf51
 class ProbeSuiteDataset(Dataset):
     dataset: Dataset
     remaining_indices: list = []
